############################################################
# FlatCAM: 2D Post-processing for Manufacturing            #
# http://flatcam.org                                       #
# Author: Juan Pablo Caram (c)                             #
# Date: 2/5/2014                                           #
# MIT Licence                                              #
############################################################
from PyQt4 import QtGui, QtCore, Qt
from GUIElements import *


class FlatCAMGUI(QtGui.QMainWindow):

    # Emitted when persistent window geometry needs to be retained
    geom_update = QtCore.pyqtSignal(int, int, int, int, name='geomUpdate')

    def __init__(self, version, name=None):
        super(FlatCAMGUI, self).__init__()

        # Divine icon pack by Ipapun @ finicons.com

        ############
        ### Menu ###
        ############
        self.menu = self.menuBar()

        ### File ###
        self.menufile = self.menu.addMenu('&File')

        # New
<<<<<<< HEAD
        self.menufilenew = QtGui.QAction(QtGui.QIcon('share:file16.png'), '&New project', self)
=======
        self.menufilenew = QtGui.QAction(QtGui.QIcon('share/file16.png'), '&New', self)
>>>>>>> 9e798430
        self.menufile.addAction(self.menufilenew)

        # Recent
        self.recent = self.menufile.addMenu(QtGui.QIcon('share/folder16.png'), "Open recent ...")

        # Separator
        self.menufile.addSeparator()

        # Open gerber ...
        self.menufileopengerber = QtGui.QAction(QtGui.QIcon('share/folder16.png'), 'Open &Gerber ...', self)
        self.menufile.addAction(self.menufileopengerber)

        # Open Excellon ...
        self.menufileopenexcellon = QtGui.QAction(QtGui.QIcon('share/folder16.png'), 'Open &Excellon ...', self)
        self.menufile.addAction(self.menufileopenexcellon)

        # Open G-Code ...
        self.menufileopengcode = QtGui.QAction(QtGui.QIcon('share/folder16.png'), 'Open G-&Code ...', self)
        self.menufile.addAction(self.menufileopengcode)

        # Open Project ...
        self.menufileopenproject = QtGui.QAction(QtGui.QIcon('share/folder16.png'), 'Open &Project ...', self)
        self.menufile.addAction(self.menufileopenproject)

        # Separator
        self.menufile.addSeparator()

        # Import SVG ...
        self.menufileimportsvg = QtGui.QAction(QtGui.QIcon('share/folder16.png'), 'Import &SVG ...', self)
        self.menufile.addAction(self.menufileimportsvg)

        # Export SVG ...
        self.menufileexportsvg = QtGui.QAction(QtGui.QIcon('share/folder16.png'), 'Export &SVG ...', self)
        self.menufile.addAction(self.menufileexportsvg)

        # Separator
        self.menufile.addSeparator()

        # Save Project
        self.menufilesaveproject = QtGui.QAction(QtGui.QIcon('share/floppy16.png'), '&Save Project', self)
        self.menufile.addAction(self.menufilesaveproject)

        # Save Project As ...
        self.menufilesaveprojectas = QtGui.QAction(QtGui.QIcon('share/floppy16.png'), 'Save Project &As ...', self)
        self.menufile.addAction(self.menufilesaveprojectas)

        # Save Project Copy ...
        self.menufilesaveprojectcopy = QtGui.QAction(QtGui.QIcon('share/floppy16.png'), 'Save Project C&opy ...', self)
        self.menufile.addAction(self.menufilesaveprojectcopy)

        # Save Defaults
        self.menufilesavedefaults = QtGui.QAction(QtGui.QIcon('share/floppy16.png'), 'Save &Defaults', self)
        self.menufile.addAction(self.menufilesavedefaults)

        # Separator
        self.menufile.addSeparator()

        # Quit
<<<<<<< HEAD
        self.exit_action = QtGui.QAction(QtGui.QIcon('share:power16.png'), '&Exit', self)
        self.menufile.addAction(self.exit_action)
=======
        self.exit_action = QtGui.QAction(QtGui.QIcon('share/power16.png'), '&Exit', self)
>>>>>>> 9e798430
        # exitAction.setShortcut('Ctrl+Q')
        # exitAction.setStatusTip('Exit application')
        #self.exit_action.triggered.connect(QtGui.qApp.quit)


        ### Edit ###
        self.menuedit = self.menu.addMenu('&Edit')
<<<<<<< HEAD
        self.menueditnew = self.menuedit.addAction(QtGui.QIcon('share:new_geo16.png'), 'New Geometry')
        self.menueditedit = self.menuedit.addAction(QtGui.QIcon('share:edit16.png'), 'Edit Geometry')
        self.menueditok = self.menuedit.addAction(QtGui.QIcon('share:edit_ok16.png'), 'Update Geometry')

        # Separator
        self.menuedit.addSeparator()

        self.menueditjoin = self.menuedit.addAction(QtGui.QIcon('share:join16.png'), 'Join Geometry')
        self.menueditdelete = self.menuedit.addAction(QtGui.QIcon('share:trash16.png'), 'Delete')
=======
        self.menueditnew = self.menuedit.addAction(QtGui.QIcon('share/new_geo16.png'), 'New Geometry')
        self.menueditedit = self.menuedit.addAction(QtGui.QIcon('share/edit16.png'), 'Edit Geometry')
        self.menueditok = self.menuedit.addAction(QtGui.QIcon('share/edit_ok16.png'), 'Update Geometry')
        #self.menueditok.
        #self.menueditcancel = self.menuedit.addAction(QtGui.QIcon('share/cancel_edit16.png'), "Cancel Edit")
        self.menueditjoin = self.menuedit.addAction(QtGui.QIcon('share/join16.png'), 'Join Geometry')
        self.menueditdelete = self.menuedit.addAction(QtGui.QIcon('share/trash16.png'), 'Delete')
>>>>>>> 9e798430

        ### Options ###
        self.menuoptions = self.menu.addMenu('&Options')
        self.menuoptions_transfer = self.menuoptions.addMenu('Transfer options')
        self.menuoptions_transfer_a2p = self.menuoptions_transfer.addAction("Application to Project")
        self.menuoptions_transfer_p2a = self.menuoptions_transfer.addAction("Project to Application")
        self.menuoptions_transfer_p2o = self.menuoptions_transfer.addAction("Project to Object")
        self.menuoptions_transfer_o2p = self.menuoptions_transfer.addAction("Object to Project")
        self.menuoptions_transfer_a2o = self.menuoptions_transfer.addAction("Application to Object")
        self.menuoptions_transfer_o2a = self.menuoptions_transfer.addAction("Object to Application")

        ### View ###
        self.menuview = self.menu.addMenu('&View')
        self.menuviewdisableall = self.menuview.addAction(QtGui.QIcon('share/clear_plot16.png'), 'Disable all plots')
        self.menuviewdisableother = self.menuview.addAction(QtGui.QIcon('share/clear_plot16.png'),
                                                            'Disable all plots but this one')
        self.menuviewenable = self.menuview.addAction(QtGui.QIcon('share/replot16.png'), 'Enable all plots')

        ### Tool ###

        self.menutool = QtGui.QMenu('&Tool')
        self.menutoolaction = self.menu.addMenu(self.menutool)
        self.menutoolshell = self.menutool.addAction(QtGui.QIcon('share/shell16.png'), '&Command Line')

        ### Help ###
        self.menuhelp = self.menu.addMenu('&Help')
        self.menuhelp_about = self.menuhelp.addAction(QtGui.QIcon('share/tv16.png'), 'About FlatCAM')
        self.menuhelp_home = self.menuhelp.addAction(QtGui.QIcon('share/home16.png'), 'Home')
        self.menuhelp_manual = self.menuhelp.addAction(QtGui.QIcon('share/globe16.png'), 'Manual')

        ###############
        ### Toolbar ###
        ###############
<<<<<<< HEAD
        self.toolbarfile = QtGui.QToolBar('File Toolbar')
        self.addToolBar(self.toolbarfile)
        self.open_gerber_btn = self.toolbarfile.addAction(QtGui.QIcon('share:flatcam_icon32.png'), "Open &Gerber")
        self.open_exc_btn = self.toolbarfile.addAction(QtGui.QIcon('share:drill32.png'), "Open &Excellon")
        self.open_gcode_btn = self.toolbarfile.addAction(QtGui.QIcon('share:cnc32.png'), "Open Gco&de")
        self.save_btn = self.toolbarfile.addAction(QtGui.QIcon('share:floppy32.png'), 'Save Project &As ...')

        self.toolbarview= QtGui.QToolBar('View Toolbar')
        self.addToolBar(self.toolbarview)
        self.zoom_fit_btn = self.toolbarview.addAction(QtGui.QIcon('share:zoom_fit32.png'), "&Zoom Fit")
        self.zoom_out_btn = self.toolbarview.addAction(QtGui.QIcon('share:zoom_out32.png'), "&Zoom Out")
        self.zoom_in_btn = self.toolbarview.addAction(QtGui.QIcon('share:zoom_in32.png'), "&Zoom In")
        # Separator
        self.toolbarview.addSeparator()
        self.clear_plot_btn = self.toolbarview.addAction(QtGui.QIcon('share:clear_plot32.png'), "&Clear Plot")
        self.replot_btn = self.toolbarview.addAction(QtGui.QIcon('share:replot32.png'), "&Replot")

        self.toolbareditobj = QtGui.QToolBar('Obj.Editor Toolbar')
        self.addToolBar(self.toolbareditobj)
        self.newgeo_btn = self.toolbareditobj.addAction(QtGui.QIcon('share:new_geo32.png'), "New Blank Geometry")
        self.editgeo_btn = self.toolbareditobj.addAction(QtGui.QIcon('share:edit32.png'), "Edit Geometry")
        self.updategeo_btn = self.toolbareditobj.addAction(QtGui.QIcon('share:edit_ok32.png'), "Update Geometry")
        self.updategeo_btn.setEnabled(False)

        self.toolbaredit = QtGui.QToolBar('Edit Toolbar')
        self.addToolBar(self.toolbaredit)
        self.delete_btn = self.toolbaredit.addAction(QtGui.QIcon('share:delete32.png'), "&Delete")

        self.toolbartools = QtGui.QToolBar('Tools Toolbar')
        self.addToolBar(self.toolbartools)
        self.shell_btn = self.toolbartools.addAction(QtGui.QIcon('share:shell32.png'), "&Command Line")
        self.measure_btn = self.toolbartools.addAction(QtGui.QIcon('share:measure32.png'), "&Measurement Tool")
=======
        self.toolbar = QtGui.QToolBar()
        self.addToolBar(self.toolbar)

        self.zoom_fit_btn = self.toolbar.addAction(QtGui.QIcon('share/zoom_fit32.png'), "&Zoom Fit")
        self.zoom_out_btn = self.toolbar.addAction(QtGui.QIcon('share/zoom_out32.png'), "&Zoom Out")
        self.zoom_in_btn = self.toolbar.addAction(QtGui.QIcon('share/zoom_in32.png'), "&Zoom In")
        self.clear_plot_btn = self.toolbar.addAction(QtGui.QIcon('share/clear_plot32.png'), "&Clear Plot")
        self.replot_btn = self.toolbar.addAction(QtGui.QIcon('share/replot32.png'), "&Replot")
        self.newgeo_btn = self.toolbar.addAction(QtGui.QIcon('share/new_geo32.png'), "New Blank Geometry")
        self.editgeo_btn = self.toolbar.addAction(QtGui.QIcon('share/edit32.png'), "Edit Geometry")
        self.updategeo_btn = self.toolbar.addAction(QtGui.QIcon('share/edit_ok32.png'), "Update Geometry")
        self.updategeo_btn.setEnabled(False)
        #self.canceledit_btn = self.toolbar.addAction(QtGui.QIcon('share/cancel_edit32.png'), "Cancel Edit")
        self.delete_btn = self.toolbar.addAction(QtGui.QIcon('share/delete32.png'), "&Delete")
        self.shell_btn = self.toolbar.addAction(QtGui.QIcon('share/shell32.png'), "&Command Line")
>>>>>>> 9e798430

        ################
        ### Splitter ###
        ################
        self.splitter = QtGui.QSplitter()
        self.setCentralWidget(self.splitter)

        ################
        ### Notebook ###
        ################
        self.notebook = QtGui.QTabWidget()
        
        # self.notebook.setMinimumWidth(250)

        ### Projet ###
        project_tab = QtGui.QWidget()
        project_tab.setMinimumWidth(250)  # Hack
        self.project_tab_layout = QtGui.QVBoxLayout(project_tab)
        self.project_tab_layout.setContentsMargins(2, 2, 2, 2)
        self.notebook.addTab(project_tab, "Project")

        ### Selected ###
        self.selected_tab = QtGui.QWidget()
        self.selected_tab_layout = QtGui.QVBoxLayout(self.selected_tab)
        self.selected_tab_layout.setContentsMargins(2, 2, 2, 2)
        self.selected_scroll_area = VerticalScrollArea()
        self.selected_tab_layout.addWidget(self.selected_scroll_area)
        self.notebook.addTab(self.selected_tab, "Selected")

        ### Options ###
        self.options_tab = QtGui.QWidget()
        self.options_tab.setContentsMargins(0, 0, 0, 0)
        self.options_tab_layout = QtGui.QVBoxLayout(self.options_tab)
        self.options_tab_layout.setContentsMargins(2, 2, 2, 2)

        hlay1 = QtGui.QHBoxLayout()
        self.options_tab_layout.addLayout(hlay1)

        self.icon = QtGui.QLabel()
        self.icon.setPixmap(QtGui.QPixmap('share/gear48.png'))
        hlay1.addWidget(self.icon)

        self.options_combo = QtGui.QComboBox()
        self.options_combo.addItem("APPLICATION DEFAULTS")
        self.options_combo.addItem("PROJECT OPTIONS")
        hlay1.addWidget(self.options_combo)
        hlay1.addStretch()

        self.options_scroll_area = VerticalScrollArea()
        self.options_tab_layout.addWidget(self.options_scroll_area)

        self.notebook.addTab(self.options_tab, "Options")

        ### Tool ###
        self.tool_tab = QtGui.QWidget()
        self.tool_tab_layout = QtGui.QVBoxLayout(self.tool_tab)
        self.tool_tab_layout.setContentsMargins(2, 2, 2, 2)
        self.notebook.addTab(self.tool_tab, "Tool")
        self.tool_scroll_area = VerticalScrollArea()
        self.tool_tab_layout.addWidget(self.tool_scroll_area)

        self.splitter.addWidget(self.notebook)

        ######################
        ### Plot and other ###
        ######################
        right_widget = QtGui.QWidget()
        # right_widget.setContentsMargins(0, 0, 0, 0)
        self.splitter.addWidget(right_widget)
        self.right_layout = QtGui.QVBoxLayout()
        self.right_layout.setMargin(0)
        # self.right_layout.setContentsMargins(0, 0, 0, 0)
        right_widget.setLayout(self.right_layout)

        ################
        ### Info bar ###
        ################
        infobar = self.statusBar()

        #self.info_label = QtGui.QLabel("Welcome to FlatCAM.")
        #self.info_label.setFrameStyle(QtGui.QFrame.StyledPanel | QtGui.QFrame.Plain)
        #infobar.addWidget(self.info_label, stretch=1)
        self.fcinfo = FlatCAMInfoBar()
        infobar.addWidget(self.fcinfo, stretch=1)

        self.position_label = QtGui.QLabel("")
        #self.position_label.setFrameStyle(QtGui.QFrame.StyledPanel | QtGui.QFrame.Plain)
        self.position_label.setMinimumWidth(110)
        infobar.addWidget(self.position_label)

        self.units_label = QtGui.QLabel("[in]")
        # self.units_label.setFrameStyle(QtGui.QFrame.StyledPanel | QtGui.QFrame.Plain)
        self.units_label.setMargin(2)
        infobar.addWidget(self.units_label)

        self.progress_bar = QtGui.QProgressBar()
        self.progress_bar.setMinimum(0)
        self.progress_bar.setMaximum(100)
        #infobar.addWidget(self.progress_bar)

        self.activity_view = FlatCAMActivityView()
        infobar.addWidget(self.activity_view)

        #############
        ### Icons ###
        #############
        self.app_icon = QtGui.QIcon()
        self.app_icon.addFile('share/flatcam_icon16.png', QtCore.QSize(16, 16))
        self.app_icon.addFile('share/flatcam_icon24.png', QtCore.QSize(24, 24))
        self.app_icon.addFile('share/flatcam_icon32.png', QtCore.QSize(32, 32))
        self.app_icon.addFile('share/flatcam_icon48.png', QtCore.QSize(48, 48))
        self.app_icon.addFile('share/flatcam_icon128.png', QtCore.QSize(128, 128))
        self.app_icon.addFile('share/flatcam_icon256.png', QtCore.QSize(256, 256))
        self.setWindowIcon(self.app_icon)

        self.setGeometry(100, 100, 1024, 650)
        title = 'FlatCAM {}'.format(version)
        if name is not None:
            title += ' - {}'.format(name)
        self.setWindowTitle(title)
        self.show()

    def closeEvent(self, event):
        grect = self.geometry()
        self.geom_update.emit(grect.x(), grect.y(), grect.width(), grect.height())
        QtGui.qApp.quit()



class FlatCAMActivityView(QtGui.QWidget):

    def __init__(self, parent=None):
        super(FlatCAMActivityView, self).__init__(parent=parent)

        self.setMinimumWidth(200)

        self.icon = QtGui.QLabel(self)
        self.icon.setGeometry(0, 0, 12, 12)
        self.movie = QtGui.QMovie("share/active.gif")
        self.icon.setMovie(self.movie)
        #self.movie.start()

        layout = QtGui.QHBoxLayout()
        layout.setContentsMargins(5, 0, 5, 0)
        layout.setAlignment(QtCore.Qt.AlignLeft)
        self.setLayout(layout)

        layout.addWidget(self.icon)
        self.text = QtGui.QLabel(self)
        self.text.setText("Idle.")

        layout.addWidget(self.text)

    def set_idle(self):
        self.movie.stop()
        self.text.setText("Idle.")

    def set_busy(self, msg):
        self.movie.start()
        self.text.setText(msg)


class FlatCAMInfoBar(QtGui.QWidget):

    def __init__(self, parent=None):
        super(FlatCAMInfoBar, self).__init__(parent=parent)

        self.icon = QtGui.QLabel(self)
        self.icon.setGeometry(0, 0, 12, 12)
        self.pmap = QtGui.QPixmap('share/graylight12.png')
        self.icon.setPixmap(self.pmap)

        layout = QtGui.QHBoxLayout()
        layout.setContentsMargins(5, 0, 5, 0)
        self.setLayout(layout)

        layout.addWidget(self.icon)

        self.text = QtGui.QLabel(self)
        self.text.setText("Hello!")
        self.text.setToolTip("Hello!")

        layout.addWidget(self.text)

        layout.addStretch()

    def set_text_(self, text):
        self.text.setText(text)
        self.text.setToolTip(text)

    def set_status(self, text, level="info"):
        level = str(level)
        self.pmap.fill()
        if level == "error":
            self.pmap = QtGui.QPixmap('share/redlight12.png')
        elif level == "success":
            self.pmap = QtGui.QPixmap('share/greenlight12.png')
        elif level == "warning":
            self.pmap = QtGui.QPixmap('share/yellowlight12.png')
        else:
            self.pmap = QtGui.QPixmap('share/graylight12.png')

        self.icon.setPixmap(self.pmap)
        self.set_text_(text)


class OptionsGroupUI(QtGui.QGroupBox):
    def __init__(self, title, parent=None):
        QtGui.QGroupBox.__init__(self, title, parent=parent)
        self.setStyleSheet("""
        QGroupBox
        {
            font-size: 16px;
            font-weight: bold;
        }
        """)

        self.layout = QtGui.QVBoxLayout()
        self.setLayout(self.layout)


class GerberOptionsGroupUI(OptionsGroupUI):
    def __init__(self, parent=None):
        OptionsGroupUI.__init__(self, "Gerber Options", parent=parent)

        ## Plot options
        self.plot_options_label = QtGui.QLabel("<b>Plot Options:</b>")
        self.layout.addWidget(self.plot_options_label)

        grid0 = QtGui.QGridLayout()
        self.layout.addLayout(grid0)
        # Plot CB
        self.plot_cb = FCCheckBox(label='Plot')
        self.plot_options_label.setToolTip(
            "Plot (show) this object."
        )

        grid0.addWidget(self.plot_cb, 0, 0)

        # Solid CB
        self.solid_cb = FCCheckBox(label='Solid')
        self.solid_cb.setToolTip(
            "Solid color polygons."
        )
        grid0.addWidget(self.solid_cb, 0, 1)

        # Multicolored CB
        self.multicolored_cb = FCCheckBox(label='Multicolored')
        self.multicolored_cb.setToolTip(
            "Draw polygons in different colors."
        )
        grid0.addWidget(self.multicolored_cb, 0, 2)

        ## Isolation Routing
        self.isolation_routing_label = QtGui.QLabel("<b>Isolation Routing:</b>")
        self.isolation_routing_label.setToolTip(
            "Create a Geometry object with\n"
            "toolpaths to cut outside polygons."
        )
        self.layout.addWidget(self.isolation_routing_label)

        grid1 = QtGui.QGridLayout()
        self.layout.addLayout(grid1)
        tdlabel = QtGui.QLabel('Tool dia:')
        tdlabel.setToolTip(
            "Diameter of the cutting tool."
        )
        grid1.addWidget(tdlabel, 0, 0)
        self.iso_tool_dia_entry = LengthEntry()
        grid1.addWidget(self.iso_tool_dia_entry, 0, 1)

        passlabel = QtGui.QLabel('Width (# passes):')
        passlabel.setToolTip(
            "Width of the isolation gap in\n"
            "number (integer) of tool widths."
        )
        grid1.addWidget(passlabel, 1, 0)
        self.iso_width_entry = IntEntry()
        grid1.addWidget(self.iso_width_entry, 1, 1)

        overlabel = QtGui.QLabel('Pass overlap:')
        overlabel.setToolTip(
            "How much (fraction of tool width)\n"
            "to overlap each pass."
        )
        grid1.addWidget(overlabel, 2, 0)
        self.iso_overlap_entry = FloatEntry()
        grid1.addWidget(self.iso_overlap_entry, 2, 1)
        
        self.combine_passes_cb = FCCheckBox(label='Combine Passes')
        self.combine_passes_cb.setToolTip(
            "Combine all passes into one object"
        )
        grid1.addWidget(self.combine_passes_cb, 3, 0)

        ## Board cuttout
        self.board_cutout_label = QtGui.QLabel("<b>Board cutout:</b>")
        self.board_cutout_label.setToolTip(
            "Create toolpaths to cut around\n"
            "the PCB and separate it from\n"
            "the original board."
        )
        self.layout.addWidget(self.board_cutout_label)

        grid2 = QtGui.QGridLayout()
        self.layout.addLayout(grid2)
        tdclabel = QtGui.QLabel('Tool dia:')
        tdclabel.setToolTip(
            "Diameter of the cutting tool."
        )
        grid2.addWidget(tdclabel, 0, 0)
        self.cutout_tooldia_entry = LengthEntry()
        grid2.addWidget(self.cutout_tooldia_entry, 0, 1)

        marginlabel = QtGui.QLabel('Margin:')
        marginlabel.setToolTip(
            "Distance from objects at which\n"
            "to draw the cutout."
        )
        grid2.addWidget(marginlabel, 1, 0)
        self.cutout_margin_entry = LengthEntry()
        grid2.addWidget(self.cutout_margin_entry, 1, 1)

        gaplabel = QtGui.QLabel('Gap size:')
        gaplabel.setToolTip(
            "Size of the gaps in the toolpath\n"
            "that will remain to hold the\n"
            "board in place."
        )
        grid2.addWidget(gaplabel, 2, 0)
        self.cutout_gap_entry = LengthEntry()
        grid2.addWidget(self.cutout_gap_entry, 2, 1)

        gapslabel = QtGui.QLabel('Gaps:')
        gapslabel.setToolTip(
            "Where to place the gaps, Top/Bottom\n"
            "Left/Rigt, or on all 4 sides."
        )
        grid2.addWidget(gapslabel, 3, 0)
        self.gaps_radio = RadioSet([{'label': '2 (T/B)', 'value': 'tb'},
                                    {'label': '2 (L/R)', 'value': 'lr'},
                                    {'label': '4', 'value': '4'}])
        grid2.addWidget(self.gaps_radio, 3, 1)

        ## Non-copper regions
        self.noncopper_label = QtGui.QLabel("<b>Non-copper regions:</b>")
        self.noncopper_label.setToolTip(
            "Create polygons covering the\n"
            "areas without copper on the PCB.\n"
            "Equivalent to the inverse of this\n"
            "object. Can be used to remove all\n"
            "copper from a specified region."
        )
        self.layout.addWidget(self.noncopper_label)

        grid3 = QtGui.QGridLayout()
        self.layout.addLayout(grid3)

        # Margin
        bmlabel = QtGui.QLabel('Boundary Margin:')
        bmlabel.setToolTip(
            "Specify the edge of the PCB\n"
            "by drawing a box around all\n"
            "objects with this minimum\n"
            "distance."
        )
        grid3.addWidget(bmlabel, 0, 0)
        self.noncopper_margin_entry = LengthEntry()
        grid3.addWidget(self.noncopper_margin_entry, 0, 1)

        # Rounded corners
        self.noncopper_rounded_cb = FCCheckBox(label="Rounded corners")
        self.noncopper_rounded_cb.setToolTip(
            "Creates a Geometry objects with polygons\n"
            "covering the copper-free areas of the PCB."
        )
        grid3.addWidget(self.noncopper_rounded_cb, 1, 0, 1, 2)

        ## Bounding box
        self.boundingbox_label = QtGui.QLabel('<b>Bounding Box:</b>')
        self.layout.addWidget(self.boundingbox_label)

        grid4 = QtGui.QGridLayout()
        self.layout.addLayout(grid4)

        bbmargin = QtGui.QLabel('Boundary Margin:')
        bbmargin.setToolTip(
            "Distance of the edges of the box\n"
            "to the nearest polygon."
        )
        grid4.addWidget(bbmargin, 0, 0)
        self.bbmargin_entry = LengthEntry()
        grid4.addWidget(self.bbmargin_entry, 0, 1)

        self.bbrounded_cb = FCCheckBox(label="Rounded corners")
        self.bbrounded_cb.setToolTip(
            "If the bounding box is \n"
            "to have rounded corners\n"
            "their radius is equal to\n"
            "the margin."
        )
        grid4.addWidget(self.bbrounded_cb, 1, 0, 1, 2)


class ExcellonOptionsGroupUI(OptionsGroupUI):
    def __init__(self, parent=None):
        OptionsGroupUI.__init__(self, "Excellon Options", parent=parent)

        ## Plot options
        self.plot_options_label = QtGui.QLabel("<b>Plot Options:</b>")
        self.layout.addWidget(self.plot_options_label)

        grid0 = QtGui.QGridLayout()
        self.layout.addLayout(grid0)
        self.plot_cb = FCCheckBox(label='Plot')
        self.plot_cb.setToolTip(
            "Plot (show) this object."
        )
        grid0.addWidget(self.plot_cb, 0, 0)
        self.solid_cb = FCCheckBox(label='Solid')
        self.solid_cb.setToolTip(
            "Solid circles."
        )
        grid0.addWidget(self.solid_cb, 0, 1)

        ## Create CNC Job
        self.cncjob_label = QtGui.QLabel('<b>Create CNC Job</b>')
        self.cncjob_label.setToolTip(
            "Create a CNC Job object\n"
            "for this drill object."
        )
        self.layout.addWidget(self.cncjob_label)

        grid1 = QtGui.QGridLayout()
        self.layout.addLayout(grid1)

        cutzlabel = QtGui.QLabel('Cut Z:')
        cutzlabel.setToolTip(
            "Drill depth (negative)\n"
            "below the copper surface."
        )
        grid1.addWidget(cutzlabel, 0, 0)
        self.cutz_entry = LengthEntry()
        grid1.addWidget(self.cutz_entry, 0, 1)

        travelzlabel = QtGui.QLabel('Travel Z:')
        travelzlabel.setToolTip(
            "Tool height when travelling\n"
            "across the XY plane."
        )
        grid1.addWidget(travelzlabel, 1, 0)
        self.travelz_entry = LengthEntry()
        grid1.addWidget(self.travelz_entry, 1, 1)

        frlabel = QtGui.QLabel('Feed rate:')
        frlabel.setToolTip(
            "Tool speed while drilling\n"
            "(in units per minute)."
        )
        grid1.addWidget(frlabel, 2, 0)
        self.feedrate_entry = LengthEntry()
        grid1.addWidget(self.feedrate_entry, 2, 1)

        toolchangezlabel = QtGui.QLabel('Toolchange Z:')
        toolchangezlabel.setToolTip(
            "Tool Z where user can change drill bit\n"
        )
        grid1.addWidget(toolchangezlabel, 3, 0)
        self.toolchangez_entry = LengthEntry()
        grid1.addWidget(self.toolchangez_entry, 3, 1)

        spdlabel = QtGui.QLabel('Spindle speed:')
        spdlabel.setToolTip(
            "Speed of the spindle\n"
            "in RPM (optional)"
        )
        grid1.addWidget(spdlabel, 4, 0)
        self.spindlespeed_entry = IntEntry(allow_empty=True)
        grid1.addWidget(self.spindlespeed_entry, 4, 1)

        #### Milling Holes ####
        self.mill_hole_label = QtGui.QLabel('<b>Mill Holes</b>')
        self.mill_hole_label.setToolTip(
            "Create Geometry for milling holes."
        )
        self.layout.addWidget(self.mill_hole_label)

        grid1 = QtGui.QGridLayout()
        self.layout.addLayout(grid1)
        tdlabel = QtGui.QLabel('Tool dia:')
        tdlabel.setToolTip(
            "Diameter of the cutting tool."
        )
        grid1.addWidget(tdlabel, 0, 0)
        self.tooldia_entry = LengthEntry()
        grid1.addWidget(self.tooldia_entry, 0, 1)


class GeometryOptionsGroupUI(OptionsGroupUI):
    def __init__(self, parent=None):
        OptionsGroupUI.__init__(self, "Geometry Options", parent=parent)

        ## Plot options
        self.plot_options_label = QtGui.QLabel("<b>Plot Options:</b>")
        self.layout.addWidget(self.plot_options_label)

        # Plot CB
        self.plot_cb = FCCheckBox(label='Plot')
        self.plot_cb.setToolTip(
            "Plot (show) this object."
        )
        self.layout.addWidget(self.plot_cb)

        # ------------------------------
        ## Create CNC Job
        # ------------------------------
        self.cncjob_label = QtGui.QLabel('<b>Create CNC Job:</b>')
        self.cncjob_label.setToolTip(
            "Create a CNC Job object\n"
            "tracing the contours of this\n"
            "Geometry object."
        )
        self.layout.addWidget(self.cncjob_label)

        grid1 = QtGui.QGridLayout()
        self.layout.addLayout(grid1)

        cutzlabel = QtGui.QLabel('Cut Z:')
        cutzlabel.setToolTip(
            "Cutting depth (negative)\n"
            "below the copper surface."
        )
        grid1.addWidget(cutzlabel, 0, 0)
        self.cutz_entry = LengthEntry()
        grid1.addWidget(self.cutz_entry, 0, 1)

        # Travel Z
        travelzlabel = QtGui.QLabel('Travel Z:')
        travelzlabel.setToolTip(
            "Height of the tool when\n"
            "moving without cutting."
        )
        grid1.addWidget(travelzlabel, 1, 0)
        self.travelz_entry = LengthEntry()
        grid1.addWidget(self.travelz_entry, 1, 1)

        # Feedrate
        frlabel = QtGui.QLabel('Feed Rate:')
        frlabel.setToolTip(
            "Cutting speed in the XY\n"
            "plane in units per minute"
        )
        grid1.addWidget(frlabel, 2, 0)
        self.cncfeedrate_entry = LengthEntry()
        grid1.addWidget(self.cncfeedrate_entry, 2, 1)

        # Tooldia
        tdlabel = QtGui.QLabel('Tool dia:')
        tdlabel.setToolTip(
            "The diameter of the cutting\n"
            "tool (just for display)."
        )
        grid1.addWidget(tdlabel, 3, 0)
        self.cnctooldia_entry = LengthEntry()
        grid1.addWidget(self.cnctooldia_entry, 3, 1)

        spdlabel = QtGui.QLabel('Spindle speed:')
        spdlabel.setToolTip(
            "Speed of the spindle\n"
            "in RPM (optional)"
        )
        grid1.addWidget(spdlabel, 4, 0)
        self.cncspindlespeed_entry = IntEntry(allow_empty=True)
        grid1.addWidget(self.cncspindlespeed_entry, 4, 1)

        # ------------------------------
        ## Paint area
        # ------------------------------
        self.paint_label = QtGui.QLabel('<b>Paint Area:</b>')
        self.paint_label.setToolTip(
            "Creates tool paths to cover the\n"
            "whole area of a polygon (remove\n"
            "all copper). You will be asked\n"
            "to click on the desired polygon."
        )
        self.layout.addWidget(self.paint_label)

        grid2 = QtGui.QGridLayout()
        self.layout.addLayout(grid2)

        # Tool dia
        ptdlabel = QtGui.QLabel('Tool dia:')
        ptdlabel.setToolTip(
            "Diameter of the tool to\n"
            "be used in the operation."
        )
        grid2.addWidget(ptdlabel, 0, 0)

        self.painttooldia_entry = LengthEntry()
        grid2.addWidget(self.painttooldia_entry, 0, 1)

        # Overlap
        ovlabel = QtGui.QLabel('Overlap:')
        ovlabel.setToolTip(
            "How much (fraction) of the tool\n"
            "width to overlap each tool pass."
        )
        grid2.addWidget(ovlabel, 1, 0)
        self.paintoverlap_entry = LengthEntry()
        grid2.addWidget(self.paintoverlap_entry, 1, 1)

        # Margin
        marginlabel = QtGui.QLabel('Margin:')
        marginlabel.setToolTip(
            "Distance by which to avoid\n"
            "the edges of the polygon to\n"
            "be painted."
        )
        grid2.addWidget(marginlabel, 2, 0)
        self.paintmargin_entry = LengthEntry()
        grid2.addWidget(self.paintmargin_entry, 2, 1)

        # Method
        methodlabel = QtGui.QLabel('Method:')
        methodlabel.setToolTip(
            "Algorithm to paint the polygon:<BR>"
            "<B>Standard</B>: Fixed step inwards.<BR>"
            "<B>Seed-based</B>: Outwards from seed."
        )
        grid2.addWidget(methodlabel, 3, 0)
        self.paintmethod_combo = RadioSet([
            {"label": "Standard", "value": "standard"},
            {"label": "Seed-based", "value": "seed"},
            {"label": "Straight lines", "value": "lines"}
        ], orientation='vertical')
        grid2.addWidget(self.paintmethod_combo, 3, 1)

        # Connect lines
        pathconnectlabel = QtGui.QLabel("Connect:")
        pathconnectlabel.setToolTip(
            "Draw lines between resulting\n"
            "segments to minimize tool lifts."
        )
        grid2.addWidget(pathconnectlabel, 4, 0)
        self.pathconnect_cb = FCCheckBox()
        grid2.addWidget(self.pathconnect_cb, 4, 1)

        # Paint contour
        contourlabel = QtGui.QLabel("Contour:")
        contourlabel.setToolTip(
            "Cut around the perimeter of the polygon\n"
            "to trim rough edges."
        )
        grid2.addWidget(contourlabel, 5, 0)
        self.contour_cb = FCCheckBox()
        grid2.addWidget(self.contour_cb, 5, 1)

        # Polygon selection
        selectlabel = QtGui.QLabel('Selection:')
        selectlabel.setToolTip(
            "How to select the polygons to paint."
        )
        grid2.addWidget(selectlabel, 6, 0)
        # grid3 = QtGui.QGridLayout()
        self.selectmethod_combo = RadioSet([
            {"label": "Single", "value": "single"},
            {"label": "All", "value": "all"},
            # {"label": "Rectangle", "value": "rectangle"}
        ])
        grid2.addWidget(self.selectmethod_combo, 6, 1)


class CNCJobOptionsGroupUI(OptionsGroupUI):
    def __init__(self, parent=None):
        OptionsGroupUI.__init__(self, "CNC Job Options", parent=None)

        ## Plot options
        self.plot_options_label = QtGui.QLabel("<b>Plot Options:</b>")
        self.layout.addWidget(self.plot_options_label)

        grid0 = QtGui.QGridLayout()
        self.layout.addLayout(grid0)

        # Plot CB
        # self.plot_cb = QtGui.QCheckBox('Plot')
        self.plot_cb = FCCheckBox('Plot')
        self.plot_cb.setToolTip(
            "Plot (show) this object."
        )
        grid0.addWidget(self.plot_cb, 0, 0)

        # Tool dia for plot
        tdlabel = QtGui.QLabel('Tool dia:')
        tdlabel.setToolTip(
            "Diameter of the tool to be\n"
            "rendered in the plot."
        )
        grid0.addWidget(tdlabel, 1, 0)
        self.tooldia_entry = LengthEntry()
        grid0.addWidget(self.tooldia_entry, 1, 1)

        ## Export G-Code
        self.export_gcode_label = QtGui.QLabel("<b>Export G-Code:</b>")
        self.export_gcode_label.setToolTip(
            "Export and save G-Code to\n"
            "make this object to a file."
        )
        self.layout.addWidget(self.export_gcode_label)

        # Prepend to G-Code
        prependlabel = QtGui.QLabel('Prepend to G-Code:')
        prependlabel.setToolTip(
            "Type here any G-Code commands you would\n"
            "like to add at the beginning of the G-Code file."
        )
        self.layout.addWidget(prependlabel)

        self.prepend_text = FCTextArea()
        self.layout.addWidget(self.prepend_text)

        # Append text to G-Code
        appendlabel = QtGui.QLabel('Append to G-Code:')
        appendlabel.setToolTip(
            "Type here any G-Code commands you would\n"
            "like to append to the generated file.\n"
            "I.e.: M2 (End of program)"
        )
        self.layout.addWidget(appendlabel)

        self.append_text = FCTextArea()
        self.layout.addWidget(self.append_text)

        # Dwell
        grid1 = QtGui.QGridLayout()
        self.layout.addLayout(grid1)

        dwelllabel = QtGui.QLabel('Dwell:')
        dwelllabel.setToolTip(
            "Pause to allow the spindle to reach its\n"
            "speed before cutting."
        )
        dwelltime = QtGui.QLabel('Duration [sec.]:')
        dwelltime.setToolTip(
            "Number of second to dwell."
        )
        self.dwell_cb = FCCheckBox()
        self.dwelltime_cb = FCEntry()
        grid1.addWidget(dwelllabel, 0, 0)
        grid1.addWidget(self.dwell_cb, 0, 1)
        grid1.addWidget(dwelltime, 1, 0)
        grid1.addWidget(self.dwelltime_cb, 1, 1)


class GlobalOptionsUI(QtGui.QWidget):
    """
    This is the app and project options editor.
    """
    def __init__(self, parent=None):
        QtGui.QWidget.__init__(self, parent=parent)

        layout = QtGui.QVBoxLayout()
        self.setLayout(layout)

        hlay1 = QtGui.QHBoxLayout()
        layout.addLayout(hlay1)
        unitslabel = QtGui.QLabel('Units:')
        hlay1.addWidget(unitslabel)
        self.units_radio = RadioSet([{'label': 'inch', 'value': 'IN'},
                                     {'label': 'mm', 'value': 'MM'}])
        hlay1.addWidget(self.units_radio)

        ####### Gerber #######
        # gerberlabel = QtGui.QLabel('<b>Gerber Options</b>')
        # layout.addWidget(gerberlabel)
        self.gerber_group = GerberOptionsGroupUI()
        # self.gerber_group.setFrameStyle(QtGui.QFrame.StyledPanel)
        layout.addWidget(self.gerber_group)

        ####### Excellon #######
        # excellonlabel = QtGui.QLabel('<b>Excellon Options</b>')
        # layout.addWidget(excellonlabel)
        self.excellon_group = ExcellonOptionsGroupUI()
        # self.excellon_group.setFrameStyle(QtGui.QFrame.StyledPanel)
        layout.addWidget(self.excellon_group)

        ####### Geometry #######
        # geometrylabel = QtGui.QLabel('<b>Geometry Options</b>')
        # layout.addWidget(geometrylabel)
        self.geometry_group = GeometryOptionsGroupUI()
        # self.geometry_group.setStyle(QtGui.QFrame.StyledPanel)
        layout.addWidget(self.geometry_group)

        ####### CNC #######
        # cnclabel = QtGui.QLabel('<b>CNC Job Options</b>')
        # layout.addWidget(cnclabel)
        self.cncjob_group = CNCJobOptionsGroupUI()
        # self.cncjob_group.setStyle(QtGui.QFrame.StyledPanel)
        layout.addWidget(self.cncjob_group)

# def main():
#
#     app = QtGui.QApplication(sys.argv)
#     fc = FlatCAMGUI()
#     sys.exit(app.exec_())
#
#
# if __name__ == '__main__':
#     main()<|MERGE_RESOLUTION|>--- conflicted
+++ resolved
@@ -28,11 +28,7 @@
         self.menufile = self.menu.addMenu('&File')
 
         # New
-<<<<<<< HEAD
-        self.menufilenew = QtGui.QAction(QtGui.QIcon('share:file16.png'), '&New project', self)
-=======
-        self.menufilenew = QtGui.QAction(QtGui.QIcon('share/file16.png'), '&New', self)
->>>>>>> 9e798430
+        self.menufilenew = QtGui.QAction(QtGui.QIcon('share/file16.png'), '&New project', self)
         self.menufile.addAction(self.menufilenew)
 
         # Recent
@@ -91,30 +87,13 @@
         self.menufile.addSeparator()
 
         # Quit
-<<<<<<< HEAD
-        self.exit_action = QtGui.QAction(QtGui.QIcon('share:power16.png'), '&Exit', self)
-        self.menufile.addAction(self.exit_action)
-=======
         self.exit_action = QtGui.QAction(QtGui.QIcon('share/power16.png'), '&Exit', self)
->>>>>>> 9e798430
         # exitAction.setShortcut('Ctrl+Q')
         # exitAction.setStatusTip('Exit application')
         #self.exit_action.triggered.connect(QtGui.qApp.quit)
 
-
         ### Edit ###
         self.menuedit = self.menu.addMenu('&Edit')
-<<<<<<< HEAD
-        self.menueditnew = self.menuedit.addAction(QtGui.QIcon('share:new_geo16.png'), 'New Geometry')
-        self.menueditedit = self.menuedit.addAction(QtGui.QIcon('share:edit16.png'), 'Edit Geometry')
-        self.menueditok = self.menuedit.addAction(QtGui.QIcon('share:edit_ok16.png'), 'Update Geometry')
-
-        # Separator
-        self.menuedit.addSeparator()
-
-        self.menueditjoin = self.menuedit.addAction(QtGui.QIcon('share:join16.png'), 'Join Geometry')
-        self.menueditdelete = self.menuedit.addAction(QtGui.QIcon('share:trash16.png'), 'Delete')
-=======
         self.menueditnew = self.menuedit.addAction(QtGui.QIcon('share/new_geo16.png'), 'New Geometry')
         self.menueditedit = self.menuedit.addAction(QtGui.QIcon('share/edit16.png'), 'Edit Geometry')
         self.menueditok = self.menuedit.addAction(QtGui.QIcon('share/edit_ok16.png'), 'Update Geometry')
@@ -122,7 +101,6 @@
         #self.menueditcancel = self.menuedit.addAction(QtGui.QIcon('share/cancel_edit16.png'), "Cancel Edit")
         self.menueditjoin = self.menuedit.addAction(QtGui.QIcon('share/join16.png'), 'Join Geometry')
         self.menueditdelete = self.menuedit.addAction(QtGui.QIcon('share/trash16.png'), 'Delete')
->>>>>>> 9e798430
 
         ### Options ###
         self.menuoptions = self.menu.addMenu('&Options')
@@ -156,40 +134,7 @@
         ###############
         ### Toolbar ###
         ###############
-<<<<<<< HEAD
-        self.toolbarfile = QtGui.QToolBar('File Toolbar')
-        self.addToolBar(self.toolbarfile)
-        self.open_gerber_btn = self.toolbarfile.addAction(QtGui.QIcon('share:flatcam_icon32.png'), "Open &Gerber")
-        self.open_exc_btn = self.toolbarfile.addAction(QtGui.QIcon('share:drill32.png'), "Open &Excellon")
-        self.open_gcode_btn = self.toolbarfile.addAction(QtGui.QIcon('share:cnc32.png'), "Open Gco&de")
-        self.save_btn = self.toolbarfile.addAction(QtGui.QIcon('share:floppy32.png'), 'Save Project &As ...')
-
-        self.toolbarview= QtGui.QToolBar('View Toolbar')
-        self.addToolBar(self.toolbarview)
-        self.zoom_fit_btn = self.toolbarview.addAction(QtGui.QIcon('share:zoom_fit32.png'), "&Zoom Fit")
-        self.zoom_out_btn = self.toolbarview.addAction(QtGui.QIcon('share:zoom_out32.png'), "&Zoom Out")
-        self.zoom_in_btn = self.toolbarview.addAction(QtGui.QIcon('share:zoom_in32.png'), "&Zoom In")
-        # Separator
-        self.toolbarview.addSeparator()
-        self.clear_plot_btn = self.toolbarview.addAction(QtGui.QIcon('share:clear_plot32.png'), "&Clear Plot")
-        self.replot_btn = self.toolbarview.addAction(QtGui.QIcon('share:replot32.png'), "&Replot")
-
-        self.toolbareditobj = QtGui.QToolBar('Obj.Editor Toolbar')
-        self.addToolBar(self.toolbareditobj)
-        self.newgeo_btn = self.toolbareditobj.addAction(QtGui.QIcon('share:new_geo32.png'), "New Blank Geometry")
-        self.editgeo_btn = self.toolbareditobj.addAction(QtGui.QIcon('share:edit32.png'), "Edit Geometry")
-        self.updategeo_btn = self.toolbareditobj.addAction(QtGui.QIcon('share:edit_ok32.png'), "Update Geometry")
-        self.updategeo_btn.setEnabled(False)
-
-        self.toolbaredit = QtGui.QToolBar('Edit Toolbar')
-        self.addToolBar(self.toolbaredit)
-        self.delete_btn = self.toolbaredit.addAction(QtGui.QIcon('share:delete32.png'), "&Delete")
-
-        self.toolbartools = QtGui.QToolBar('Tools Toolbar')
-        self.addToolBar(self.toolbartools)
-        self.shell_btn = self.toolbartools.addAction(QtGui.QIcon('share:shell32.png'), "&Command Line")
-        self.measure_btn = self.toolbartools.addAction(QtGui.QIcon('share:measure32.png'), "&Measurement Tool")
-=======
+
         self.toolbar = QtGui.QToolBar()
         self.addToolBar(self.toolbar)
 
@@ -205,7 +150,6 @@
         #self.canceledit_btn = self.toolbar.addAction(QtGui.QIcon('share/cancel_edit32.png'), "Cancel Edit")
         self.delete_btn = self.toolbar.addAction(QtGui.QIcon('share/delete32.png'), "&Delete")
         self.shell_btn = self.toolbar.addAction(QtGui.QIcon('share/shell32.png'), "&Command Line")
->>>>>>> 9e798430
 
         ################
         ### Splitter ###
