--- conflicted
+++ resolved
@@ -2971,23 +2971,14 @@
     right_clicked = QtCore.pyqtSignal(bool)
     middle_clicked = QtCore.pyqtSignal(bool)
 
-<<<<<<< HEAD
-    def __init__(self, title=None, color=None, color_callback=None, bold=None, parent=None):
-=======
 
     def __init__(self, title=None, color=None, bold=None, parent=None):
->>>>>>> 7d2fd7c7
         """
 
         :param title:           the label's text
         :type title:            str
         :param color:           text color
         :type color:            str
-<<<<<<< HEAD
-        :param color_callback:  function to alter the color
-        :type color_callback:   function
-=======
->>>>>>> 7d2fd7c7
         :param bold:            the text weight
         :type bold:             bool
         :param parent:          parent of this widget
@@ -2996,13 +2987,8 @@
 
         super(FCLabel, self).__init__(parent)
 
-<<<<<<< HEAD
-        if color and color_callback:
-            color = color_callback(color)
-=======
         if color:
             color = self.patching_text_color(color)
->>>>>>> 7d2fd7c7
 
         if isinstance(title, str):
             if color and not bold:
