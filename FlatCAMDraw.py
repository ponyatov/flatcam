--- conflicted
+++ resolved
@@ -711,13 +711,10 @@
 
         ### Snap Toolbar ###
         self.snap_toolbar = QtGui.QToolBar()
-<<<<<<< HEAD
+
         self.grid_snap_btn = self.snap_toolbar.addAction(QtGui.QIcon('share:grid32.png'), 'Snap to grid')
         self.grid_gap_x_entry = FCEntry()
-=======
-        self.grid_snap_btn = self.snap_toolbar.addAction(QtGui.QIcon('share/grid32.png'), 'Snap to grid')
-        self.grid_gap_x_entry = QtGui.QLineEdit()
->>>>>>> 9e798430
+
         self.grid_gap_x_entry.setMaximumWidth(70)
         self.grid_gap_x_entry.setToolTip("Grid X distance")
         self.snap_toolbar.addWidget(self.grid_gap_x_entry)
@@ -726,13 +723,10 @@
         self.grid_gap_y_entry.setToolTip("Grid Y distante")
         self.snap_toolbar.addWidget(self.grid_gap_y_entry)
 
-<<<<<<< HEAD
+
         self.corner_snap_btn = self.snap_toolbar.addAction(QtGui.QIcon('share:corner32.png'), 'Snap to corner')
         self.snap_max_dist_entry = FCEntry()
-=======
-        self.corner_snap_btn = self.snap_toolbar.addAction(QtGui.QIcon('share/corner32.png'), 'Snap to corner')
-        self.snap_max_dist_entry = QtGui.QLineEdit()
->>>>>>> 9e798430
+
         self.snap_max_dist_entry.setMaximumWidth(70)
         self.snap_max_dist_entry.setToolTip("Max. magnet distance")
         self.snap_toolbar.addWidget(self.snap_max_dist_entry)
