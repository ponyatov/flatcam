--- conflicted
+++ resolved
@@ -600,12 +600,7 @@
         # ################################ It's done only once after install   #####################################
         # ###########################################################################################################
         if self.defaults["first_run"] is True:
-<<<<<<< HEAD
-
             # ONLY AT FIRST STARTUP INIT THE GUI LAYOUT TO 'minimal'
-=======
-            # ONLY AT FIRST STARTUP INIT THE GUI LAYOUT TO 'COMPACT'
->>>>>>> 5d529021
             initial_lay = 'minimal'
             layout_field = self.preferencesUiManager.get_form_field("layout")
             layout_field.setCurrentIndex(layout_field.findText(initial_lay))
